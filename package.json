--- conflicted
+++ resolved
@@ -13,13 +13,8 @@
     "rimraf": "^3.0.0"
   },
   "devDependencies": {
-<<<<<<< HEAD
-    "standard": "^12.0.1",
+    "standard": "^13.0.1",
     "mocha": "^6.0.0"
-=======
-    "standard": "^13.0.1",
-    "mocha": "^5.2.0"
->>>>>>> 951b6f01
   },
   "author": "Diana Thayer <garbados@gmail.com>",
   "license": "Apache-2.0",
